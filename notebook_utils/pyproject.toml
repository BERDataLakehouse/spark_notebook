[project]
name = "berdl_notebook_utils"
version = "0.0.1"
description = "berdl_notebook_utils. These dependencies should already be installed in the base image, but are here for local_dev"
readme = "README.md"
requires-python = ">=3.12"
dependencies = []

[dependency-groups]
dev = [
    # Testing and linting
    "pytest>=8.4.1",
    "ruff>=0.13.0",

    # Runtime dependencies (available in base image)
    "cdm-task-service-client>=0.1.0",
    "httpx>=0.27.0",
    "ipywidgets>=8.1.7",
    "itables>=2.4.5",
    "minio>=7.2.16",
    "pandas>=2.3.2",
    "pydantic>=2.10.0",
    "pydantic-settings>=2.10.1",
    "pyspark>=4.0.0",
    "sidecar>=0.7.0",
]

<<<<<<< HEAD
=======
[dependency-groups]
dev = [
    "pytest>=8.4.1",
    "ruff>=0.13.0",
]


>>>>>>> fe33c5e9
[tool.uv.sources]
cdm-task-service-client = { git = "https://github.com/kbase/cdm-task-service-client.git", rev = "0.2.0" }

[tool.ruff]

exclude = [
    ".git",
    ".ipynb_checkpoints",
    ".ruff_cache",
    ".venv",
    ".vscode",
    "__pypackages__",
    "_build",
    "venv",
]

line-length = 120
indent-width = 4
target-version = "py312"

[tool.ruff.lint]
select = ["E", "F", "W"]
fixable = ["ALL"]
unfixable = []
dummy-variable-rgx = "^(_+|(_+[a-zA-Z0-9_]*[a-zA-Z0-9]+?))$"

[tool.ruff.format]
quote-style = "double"
indent-style = "space"
skip-magic-trailing-comma = false
line-ending = "auto"
docstring-code-format = false
docstring-code-line-length = "dynamic"

[tool.pytest.ini_options]
testpaths = ["tests"]
pythonpath = ["."]
addopts = "-v"

[tool.ruff.lint.per-file-ignores]
"**/cdm_spark_cluster_manager_api_client/**/*.py" = ["E501"]<|MERGE_RESOLUTION|>--- conflicted
+++ resolved
@@ -25,8 +25,6 @@
     "sidecar>=0.7.0",
 ]
 
-<<<<<<< HEAD
-=======
 [dependency-groups]
 dev = [
     "pytest>=8.4.1",
@@ -34,7 +32,6 @@
 ]
 
 
->>>>>>> fe33c5e9
 [tool.uv.sources]
 cdm-task-service-client = { git = "https://github.com/kbase/cdm-task-service-client.git", rev = "0.2.0" }
 
