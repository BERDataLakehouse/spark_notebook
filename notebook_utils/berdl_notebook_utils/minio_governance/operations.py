--- conflicted
+++ resolved
@@ -6,11 +6,7 @@
 import json
 import logging
 import os
-<<<<<<< HEAD
-=======
 from pathlib import Path
-from typing import List, Optional
->>>>>>> 5de00ba0
 
 from governance_client.api.credentials import get_credentials_credentials_get
 from governance_client.api.health import health_check_health_get
